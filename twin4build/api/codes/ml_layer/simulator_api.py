"""

This code is main code to run simulations as an API 

"""

# importing modules
import os
import sys
import datetime
import pandas as pd

###Only for testing before distributing package
if __name__ == '__main__':
    uppath = lambda _path,n: os.sep.join(_path.split(os.sep)[:-n])
    file_path = uppath(os.path.abspath(__file__), 5)
    sys.path.append(file_path)
    
# importing custom modules
from twin4build.utils.uppath import uppath
from twin4build.model.model import Model
from twin4build.simulator.simulator import Simulator

from twin4build.config.Config import ConfigReader
from twin4build.logger.Logging import Logging

from fastapi import FastAPI
from fastapi import FastAPI, Request,Body, APIRouter
from fastapi import Depends, HTTPException

from fastapi.middleware.cors import CORSMiddleware
import uvicorn

# logging module 
logger = Logging.get_logger("API_logfile")

class SimulatorAPI:
    "Using this class we are going to run all codes/methods of twin4build as an API  "
    def __init__(self):

        logger.info("[SimulatorAPI] : Entered in Initialise Function")
        self.config = self.get_configuration()
        self.app = FastAPI()

        self.app.add_middleware(
            CORSMiddleware,
            allow_origins=["*"],
            allow_credentials=False,
            allow_methods=["*"],
            allow_headers=["*"],)
        
        self.app.post("/simulate")(self.run_simulation)
        logger.info("[SimulatorAPI] : Exited from Initialise Function")

    def get_configuration(self):
        logger.info("[SimulatorAPI] : Entered in get_configuration Function")
        config_path = os.path.join(os.path.abspath(uppath(os.path.abspath(__file__), 4)), "config", "conf.ini")
        conf=ConfigReader()
        config=conf.read_config_section(config_path)
        logger.info("[SimulatorAPI] : Exited from get_configuration Function")
        return (config)
                
    def get_simulation_result(self, simulator):
        logger.info("[SimulatorAPI] : Entered in get_simulation_result Function")
        model = simulator.model
        df_input = pd.DataFrame()
        df_output = pd.DataFrame()
        df_input.insert(0, "time", simulator.dateTimeSteps)
        df_output.insert(0, "time", simulator.dateTimeSteps)

        for component in model.component_dict.values():
            for property_, arr in component.savedInput.items():
                column_name = f"{component.id}_{property_}"
                column_name = column_name.replace(" ","")
                column_name = column_name.replace("|||","_")
                column_name = column_name.split("|")[-1]
                df_input = df_input.join(pd.DataFrame({column_name: arr}))

            for property_, arr in component.savedOutput.items():
                column_name = f"{component.id}_{property_}"
                column_name = column_name.replace(" ","")
                column_name = column_name.replace("|||","_")
                column_name = column_name.split("|")[-1]
                df_output = df_output.join(pd.DataFrame({column_name: arr}))

        df_measuring_devices = simulator.get_simulation_readings()

        df_input.set_index("time").to_dict(orient="list")
        simulation_result_dict = df_output.to_dict(orient="list")
        df_measuring_devices.to_dict(orient="list")

        logger.info("[SimulatorAPI] : Exited from get_simulation_result Function")
        return simulation_result_dict


    async def run_simulation(self,input_dict: dict):
        "Method to run simulation and return dict response"
        logger.info("[run_simulation] : Entered in run_simulation Function")
        input_dict_loaded = input_dict
        filename_data_model = self.config['model']['filename']
        logger.info("[temp_run_simulation] : Entered in temp_run_simulation Function")

        model = Model(id="model", saveSimulationResult=True)
        model.load_model(semantic_model_filename=filename_data_model, input_config=input_dict_loaded, infer_connections=True)

        startTime = datetime.datetime.strptime(input_dict_loaded["metadata"]["start_time"], '%Y-%m-%d %H:%M:%S')
        endTime = datetime.datetime.strptime(input_dict_loaded["metadata"]["end_time"], '%Y-%m-%d %H:%M:%S')
        stepSize = int(self.config['model']['stepsize'])

        print("startTime", startTime)
        print("endTime", endTime)

        sensor_inputs = input_dict_loaded["inputs_sensor"]
        weather_inputs = sensor_inputs["ml_inputs_dmi"]
        print("weather timestamps")
        print(weather_inputs["observed"])
        
<<<<<<< HEAD

        simulator = Simulator(model=model)
=======
        simulator = Simulator(model=model,
                            do_plot=False)
>>>>>>> c5732c31
        
        simulator.simulate(model=model,
                        startTime=startTime,
                        endTime=endTime,
                        stepSize=stepSize)
        
        ######### THIS WAS USED FOR TESTING #########
        import twin4build.utils.plot.plot as plot
        import matplotlib.pyplot as plt
        import numpy as np
        axes = plot.plot_space_wDELTA(model, simulator, "OE20-601b-2")
        time_format = '%Y-%m-%d %H:%M:%S%z'
        time = np.array([datetime.datetime.strptime(t, time_format) for t in input_dict["inputs_sensor"]["ml_inputs"]["opcuats"]])
        float_x = [float(x) for x in input_dict["inputs_sensor"]["ml_inputs"]["temperature"]]
        x = np.array(float_x)
        epoch_timestamp = np.vectorize(lambda data:datetime.datetime.timestamp(data)) (time)
        sorted_idx = np.argsort(epoch_timestamp)
        axes[0].plot(time[sorted_idx], x[sorted_idx], color="green")

        axes = plot.plot_space_CO2(model, simulator, "OE20-601b-2")
        float_x = [float(x) for x in input_dict["inputs_sensor"]["ml_inputs"]["co2concentration"]]
        x = np.array(float_x)
        epoch_timestamp = np.vectorize(lambda data:datetime.datetime.timestamp(data)) (time)
        sorted_idx = np.argsort(epoch_timestamp)
        axes[0].plot(time[sorted_idx], x[sorted_idx], color="green")
        # x_start = endTime-datetime.timedelta(days=8)
        # x_end = endTime
        # for ax in axes:
        #     ax.set_xlim([x_start, x_end])
        #plt.show()
        ###########################################

        simulation_result_dict = self.get_simulation_result(simulator)
        #simulation_result_json = self.convert_simulation_result_to_json_response(simulation_result_dict)
        logger.info("[run_simulation] : Sucessfull Execution of API ")
        return simulation_result_dict
        """except Exception as api_error:
            print("Error during api calling, Error is %s: " %api_error)
            logger.error("Error during API call. Error is %s "%api_error)
            msg = "An error has been occured during API call please check. Error is %s"%api_error
            return(msg)"""

if __name__ == "__main__":
    app_instance = SimulatorAPI()
    #Start the FastAPI server
    uvicorn.run(app_instance.app, host="127.0.0.1", port=8070)
    logger.info("[main]: app is running at 8070 port")<|MERGE_RESOLUTION|>--- conflicted
+++ resolved
@@ -115,13 +115,11 @@
         print("weather timestamps")
         print(weather_inputs["observed"])
         
-<<<<<<< HEAD
 
         simulator = Simulator(model=model)
-=======
+        
         simulator = Simulator(model=model,
                             do_plot=False)
->>>>>>> c5732c31
         
         simulator.simulate(model=model,
                         startTime=startTime,
