from tqdm import tqdm
import datetime
import math
import numpy as np
import pandas as pd
import george
from george import kernels
from fmpy.fmi2 import FMICallException
import twin4build.saref4bldg.building_space.building_space as building_space
from twin4build.saref.device.sensor.sensor import Sensor
from twin4build.saref.device.meter.meter import Meter
from twin4build.logger.Logging import Logging
from twin4build.utils.plot import plot
import multiprocessing
import matplotlib.pyplot as plt

logger = Logging.get_logger("ai_logfile")

class Simulator():
    """
    The Simulator class simulates a model for a certain time period 
    using the <Simulator>.simulate(<Model>) method.
    """
    def __init__(self, 
                model=None):
        self.model = model
        logger.info("[Simulator Class] : Entered in Initialise Function")

    def do_component_timestep(self, component):
        #Gather all needed inputs for the component through all ingoing connections
        for connection_point in component.connectsAt:
            
            connection = connection_point.connectsSystemThrough
            connected_component = connection.connectsSystem
            if isinstance(component, building_space.BuildingSpace):
                assert np.isnan(connected_component.output[connection.senderPropertyName])==False, f"Model output {connection.senderPropertyName} of component {connected_component.id} is NaN."
            component.input[connection_point.receiverPropertyName] = connected_component.output[connection.senderPropertyName]
            if component.doUncertaintyAnalysis:
                component.inputUncertainty[connection_point.receiverPropertyName] = connected_component.outputUncertainty[connection.senderPropertyName]

        component.do_step(secondTime=self.secondTime, dateTime=self.dateTime, stepSize=self.stepSize)
    
    def do_system_time_step(self, model):
        """
        Do a system time step, i.e. execute the "do_step" method for each component model. 

        Notes:
        The list model.execution_order currently consists of component groups that can be executed in parallel 
        because they dont require any inputs from each other. 
        However, in python neither threading or multiprocessing yields any performance gains.
        If the framework is implemented in another language, e.g. C++, parallel execution of components is expected to yield significant performance gains. 
        Another promising option for optimization is to group all components with identical classes/models as well as priority and perform a vectorized "do_step" on all such models at once.
        This can be done in python using numpy or torch.
        """
  
        for component_group in model.execution_order:
            for component in component_group:
                self.do_component_timestep(component)

        if self.trackGradients:
            self.get_gradient(self.targetParameters, self.targetMeasuringDevices)

        for component in model.flat_execution_order:
            component.update_results()

    def get_execution_order_reversed(self):
        self.execution_order_reversed = {}
        for targetMeasuringDevice in self.targetMeasuringDevices:
            n_inputs = {component: len(component.connectsAt) for component in self.model.component_dict.values()}
            n_outputs = {component: len(component.connectedThrough) for component in self.model.component_dict.values()}
            target_index = self.model.flat_execution_order.index(targetMeasuringDevice)
            self.execution_order_reversed[targetMeasuringDevice] = list(reversed(self.model.flat_execution_order[:target_index+1]))[:]
            items_removed = True
            while items_removed: # Assumes that a component must have at least 1 input or 1 output in the graph
                items_removed = False
                for component in self.execution_order_reversed[targetMeasuringDevice]:
                    if n_inputs[component]==0: # No inputs
                        if component not in self.targetParameters.keys():
                            self.execution_order_reversed[targetMeasuringDevice].remove(component)
                            for connection in component.connectedThrough:
                                connection_point = connection.connectsSystemAt
                                receiver_component = connection_point.connectionPointOf
                                n_inputs[receiver_component]-=1
                            items_removed = True
                    elif n_outputs[component]==0: # No outputs
                        if component is not targetMeasuringDevice:
                            self.execution_order_reversed[targetMeasuringDevice].remove(component)
                            for connection_point in component.connectsAt:
                                connection = connection_point.connectsSystemThrough
                                sender_component = connection.connectsSystem
                                n_outputs[sender_component]-=1
                            items_removed = True
                    elif targetMeasuringDevice not in self.model.depth_first_search(component):
                        self.execution_order_reversed[targetMeasuringDevice].remove(component)
                        for connection_point in component.connectsAt:
                            connection = connection_point.connectsSystemThrough
                            sender_component = connection.connectsSystem
                            n_outputs[sender_component]-=1
                        for connection in component.connectedThrough:
                            connection_point = connection.connectsSystemAt
                            receiver_component = connection_point.connectionPointOf
                            n_inputs[receiver_component]-=1
                        items_removed = True

            # Make parameterGradient dicts to hold values
            for component, attr_list in self.targetParameters.items():
                for attr in attr_list:
                    if targetMeasuringDevice not in component.parameterGradient:
                        component.parameterGradient[targetMeasuringDevice] = {attr: None}
                    else:
                        component.parameterGradient[targetMeasuringDevice][attr] = None

            # Make outputGradient dicts to hold values
            targetMeasuringDevice.outputGradient[targetMeasuringDevice] = {next(iter(targetMeasuringDevice.input)): None}
            for component in self.execution_order_reversed[targetMeasuringDevice]:
                for connection_point in component.connectsAt:
                    connection = connection_point.connectsSystemThrough
                    sender_component = connection.connectsSystem
                    sender_property_name = connection.senderPropertyName
                    if targetMeasuringDevice not in sender_component.outputGradient:
                        sender_component.outputGradient[targetMeasuringDevice] = {sender_property_name: None}
                    else:
                        sender_component.outputGradient[targetMeasuringDevice][sender_property_name] = None

    def reset_grad(self, targetMeasuringDevice):
        """
        Resets the gradients
        """
        # Make parameterGradient dicts to hold values
        for component, attr_list in self.targetParameters.items():
            for attr in attr_list:
                component.parameterGradient[targetMeasuringDevice][attr] = 0

        targetMeasuringDevice.outputGradient[targetMeasuringDevice][next(iter(targetMeasuringDevice.input))] = 1
        for component in self.execution_order_reversed[targetMeasuringDevice]:
            for connection_point in component.connectsAt:
                connection = connection_point.connectsSystemThrough
                sender_component = connection.connectsSystem
                sender_property_name = connection.senderPropertyName
                sender_component.outputGradient[targetMeasuringDevice][sender_property_name] = 0

        
    def get_gradient(self, targetParameters, targetMeasuringDevices):
        """
        The list execution_order_reversed can be pruned by recursively removing nodes 
        with input size=0 for components which does not contain target parameters components
        Same thing for nodes with output size=0 (measuring devices)
        """
        for targetMeasuringDevice in targetMeasuringDevices:
            self.reset_grad(targetMeasuringDevice)
            for component in self.execution_order_reversed[targetMeasuringDevice]:
                if component in targetParameters:
                    for attr in targetParameters[component]:
                        grad_dict = component.get_subset_gradient(attr, y_keys=component.outputGradient[targetMeasuringDevice].keys(), as_dict=True)
                        for key in grad_dict.keys():
                            component.parameterGradient[targetMeasuringDevice][attr] += component.outputGradient[targetMeasuringDevice][key]*grad_dict[key]
            
                for connection_point in component.connectsAt:
                    connection = connection_point.connectsSystemThrough
                    sender_component = connection.connectsSystem
                    sender_property_name = connection.senderPropertyName
                    receiver_property_name = connection_point.receiverPropertyName
                    grad_dict = component.get_subset_gradient(receiver_property_name, y_keys=component.outputGradient[targetMeasuringDevice].keys(), as_dict=True)
                    for key in grad_dict.keys():
                        sender_component.outputGradient[targetMeasuringDevice][sender_property_name] += component.outputGradient[targetMeasuringDevice][key]*grad_dict[key]
                    # print("-----")
                    # print(targetMeasuringDevice.id)
                    # print(sender_component.id)
                    # print(component.id)
                    # print(component.input)
                    
                    # print(grad_dict, receiver_property_name, component.outputGradient[targetMeasuringDevice].keys())
                    # print(component.outputGradient[targetMeasuringDevice])
                    # print(sender_component.outputGradient[targetMeasuringDevice])

    def get_simulation_timesteps(self, startTime, endTime, stepSize):
        n_timesteps = math.floor((endTime-startTime).total_seconds()/stepSize)
        self.secondTimeSteps = [i*stepSize for i in range(n_timesteps)]
        self.dateTimeSteps = [startTime+datetime.timedelta(seconds=i*stepSize) for i in range(n_timesteps)]
    
    def simulate(self, model, startTime, endTime, stepSize, trackGradients=False, targetParameters=None, targetMeasuringDevices=None, show_progress_bar=True):
        """
        Simulate the "model" between the dates "startTime" and "endTime" with timestep equal to "stepSize" in seconds.
        """
        assert targetParameters is not None and targetMeasuringDevices is not None if trackGradients else True, "Arguments targetParameters and targetMeasuringDevices must be set if trackGradients=True"
        self.model = model
        assert startTime.tzinfo is not None, "The argument startTime must have a timezone"
        assert startTime.tzinfo is not None, "The endTime startTime must have a timezone"
        assert isinstance(stepSize, int), "The argument stepSize must be an integer"
        self.startTime = startTime
        self.endTime = endTime
        self.stepSize = stepSize
        self.trackGradients = trackGradients
        self.targetParameters = targetParameters
        self.targetMeasuringDevices = targetMeasuringDevices
        if trackGradients:
            assert isinstance(targetParameters, dict), "The argument targetParameters must be a dictionary"
            assert isinstance(targetMeasuringDevices, list), "The argument targetMeasuringDevices must be a list of Sensor and Meter objects"
            self.model.set_trackGradient(True)
            self.get_execution_order_reversed()
        self.model.initialize(startTime=startTime, endTime=endTime, stepSize=stepSize)
        self.get_simulation_timesteps(startTime, endTime, stepSize)
        logger.info("Running simulation")
        if show_progress_bar:
            for self.secondTime, self.dateTime in tqdm(zip(self.secondTimeSteps,self.dateTimeSteps), total=len(self.dateTimeSteps)):
                self.do_system_time_step(self.model)
        else:
            for self.secondTime, self.dateTime in zip(self.secondTimeSteps,self.dateTimeSteps):
                self.do_system_time_step(self.model)

    def get_simulation_readings(self):
        df_simulation_readings = pd.DataFrame()
        time = self.dateTimeSteps
        df_simulation_readings.insert(0, "time", time)
        df_simulation_readings = df_simulation_readings.set_index("time")
        sensor_instances = self.model.get_component_by_class(self.model.component_dict, Sensor)
        meter_instances = self.model.get_component_by_class(self.model.component_dict, Meter)
                
        for sensor in sensor_instances:
            savedOutput = self.model.component_dict[sensor.id].savedOutput
            key = list(savedOutput.keys())[0]
            simulation_readings = savedOutput[key]
            df_simulation_readings.insert(0, sensor.id, simulation_readings)

        for meter in meter_instances:
            savedOutput = self.model.component_dict[meter.id].savedOutput
            key = list(savedOutput.keys())[0]
            simulation_readings = savedOutput[key]
            df_simulation_readings.insert(0, meter.id, simulation_readings)
        return df_simulation_readings
    
    def get_actual_readings(self, startTime, endTime, stepSize, reading_type="all"):
        allowed_reading_types = ["all", "input"]
        assert reading_type in allowed_reading_types, f"The \"reading_type\" argument must be one of the following: {', '.join(allowed_reading_types)} - \"{reading_type}\" was provided."
        # print("Collecting actual readings...")
        """
        This is a temporary method for retrieving actual sensor readings.
        Currently it simply reads from csv files containing historic data.
        In the future, it should read from quantumLeap.  

        Todo:
        Expand to return ALL inputs for the model for estimation.
        """
        self.get_simulation_timesteps(startTime, endTime, stepSize)
        logger.info("[Simulator Class] : Entered in Get Actual Readings Function")
        df_actual_readings = pd.DataFrame()
        time = self.dateTimeSteps
        df_actual_readings.insert(0, "time", time)
        df_actual_readings = df_actual_readings.set_index("time")
        sensor_instances = self.model.get_component_by_class(self.model.component_dict, Sensor)
        meter_instances = self.model.get_component_by_class(self.model.component_dict, Meter)
   
        for sensor in sensor_instances:
            sensor.initialize(startTime, endTime, stepSize)
            # sensor.set_is_physical_system()
            if sensor.physicalSystem is not None:
                if reading_type=="all":
                    actual_readings = sensor.get_physical_readings(startTime, endTime, stepSize)
<<<<<<< HEAD
                    df_actual_readings.insert(0, sensor.id, actual_readings)                
=======
                    df_actual_readings.insert(0, sensor.id, actual_readings)
                
>>>>>>> 39289faf
                elif reading_type=="input" and sensor.isPhysicalSystem:
                    actual_readings = sensor.get_physical_readings(startTime, endTime, stepSize)
                    df_actual_readings.insert(0, sensor.id, actual_readings)
                
            
        for meter in meter_instances:
            meter.initialize(startTime, endTime, stepSize)
            # meter.set_is_physical_system()
            if sensor.physicalSystem is not None:
                if reading_type=="all":
                    actual_readings = meter.get_physical_readings(startTime, endTime, stepSize)
                    df_actual_readings.insert(0, meter.id, actual_readings)
                
                elif reading_type=="input" and meter.isPhysicalSystem:
                    actual_readings = meter.get_physical_readings(startTime, endTime, stepSize)
                    df_actual_readings.insert(0, meter.id, actual_readings)

        logger.info("[Simulator Class] : Exited from Get Actual Readings Function")
        return df_actual_readings

    def get_gp_inputs(self, targetMeasuringDevices, startTime, endTime, stepSize, t_only=False):
        self.gp_inputs = {measuring_device.id: [] for measuring_device in targetMeasuringDevices}
        self.gp_input_map = {measuring_device.id: [] for measuring_device in targetMeasuringDevices}
        input_readings = self.get_actual_readings(startTime=startTime, endTime=endTime, stepSize=stepSize, reading_type="input")
        
        if t_only:
            t = np.array(self.secondTimeSteps)
            for measuring_device in targetMeasuringDevices:
                self.gp_inputs[measuring_device.id] = t.reshape((t.shape[0], 1))
                self.gp_input_map[measuring_device.id].append("time")
        else:
            for measuring_device in targetMeasuringDevices:
                for c_id in input_readings.columns:
                    component = self.model.component_dict[c_id]
                    visited = self.model._depth_first_search_system(component)
                    if measuring_device in visited:
                        self.gp_inputs[measuring_device.id].append(input_readings[c_id].to_numpy())
                        self.gp_input_map[measuring_device.id].append(c_id)

            t = np.array(self.secondTimeSteps)
            for measuring_device in targetMeasuringDevices:
                x = np.array(self.gp_inputs[measuring_device.id]).transpose()
                x = np.concatenate((x, t.reshape((t.shape[0], 1))), axis=1)
                self.gp_inputs[measuring_device.id] = x
                self.gp_input_map[measuring_device.id].append("time")
                    # self.gp_inputs[measuring_device.id] = (x-np.mean(x, axis=0))/np.std(x, axis=0)

    def _sim_func(self, model, parameter_set, component_list, attr_list):
        try:
            # Set parameters for the model
            self.model.set_parameters_from_array(parameter_set, component_list, attr_list)
            self.simulate(model,
                            stepSize=self.stepSize[0],
                            startTime=self.startTime[0],
                            endTime=self.endTime[0],
                            trackGradients=False,
                            targetParameters=self.targetParameters,
                            targetMeasuringDevices=self.targetMeasuringDevices,
                            show_progress_bar=False)
            standardDeviation = model.chain_log["standardDeviation"]
            y_model = np.zeros((len(self.dateTimeSteps), len(self.targetMeasuringDevices)))
            y = np.zeros((len(self.dateTimeSteps), len(self.targetMeasuringDevices)))
            for i, measuring_device in enumerate(self.targetMeasuringDevices):
                simulation_readings = np.array(next(iter(measuring_device.savedInput.values())))
                y_model[:,i] = simulation_readings
                y[:,i] = simulation_readings + np.random.normal(0, scale=self.targetMeasuringDevices[measuring_device]["standardDeviation"], size=simulation_readings.shape)

                # standardDeviation = np.array([el["standardDeviation"] for el in targetMeasuringDevices.values()])
            # y_w_obs_error = y# + 
        except FMICallException as inst:
            return None
        return (y, y_model)

    def _sim_func_gaussian_process(self, model, theta, startTime, endTime, stepSize):
        try:
            n_par = model.chain_log["n_par"]
            n_par_map = model.chain_log["n_par_map"]
            theta_kernel = np.exp(theta[-n_par:])
            theta = theta[:-n_par]

            # Set parameters for the model
            component_list = [model.component_dict[com_id] for com_id in model.chain_log["component_id"]]
            attr_list = model.chain_log["component_attr"]
            self.model.set_parameters_from_array(theta, component_list, attr_list)
            simulation_readings_train = {measuring_device.id: [] for measuring_device in self.targetMeasuringDevices}
            actual_readings_train = {measuring_device.id: [] for measuring_device in self.targetMeasuringDevices}
            x_train = {measuring_device.id: [] for measuring_device in self.targetMeasuringDevices}
            oldest_date = min(model.chain_log["startTime_train"])
            for stepSize_train, startTime_train, endTime_train in zip(model.chain_log["stepSize_train"], model.chain_log["startTime_train"], model.chain_log["endTime_train"]):
                self.get_gp_inputs(self.targetMeasuringDevices, startTime=startTime_train, endTime=endTime_train, stepSize=stepSize_train, t_only=False)
                df_actual_readings_train = self.get_actual_readings(startTime=startTime_train, endTime=endTime_train, stepSize=stepSize_train)
                self.simulate(model,
                                stepSize=stepSize_train,
                                startTime=startTime_train,
                                endTime=endTime_train,
                                trackGradients=False,
                                targetParameters=self.targetParameters,
                                targetMeasuringDevices=self.targetMeasuringDevices,
                                show_progress_bar=False)
                
                # x_train = self.get_actual_readings(startTime=model.chain_log["startTime_train"], endTime=model.chain_log["endTime_train"], stepSize=model.chain_log["stepSize_train"], reading_type="input").to_numpy()
                for measuring_device in self.targetMeasuringDevices:
                    simulation_readings_train[measuring_device.id].append(np.array(next(iter(measuring_device.savedInput.values()))))#self.targetMeasuringDevices[measuring_device]["scale_factor"])
                    actual_readings_train[measuring_device.id].append(df_actual_readings_train[measuring_device.id].to_numpy())#self.targetMeasuringDevices[measuring_device]["scale_factor"])
                    # source_component = [cp.connectsSystemThrough.connectsSystem for cp in measuring_device.connectsAt][0]
                    # x = np.array(list(source_component.savedInput.values())).transpose()
                    # x_train[measuring_device.id] = x

                    # source_component = [cp.connectsSystemThrough.connectsSystem for cp in measuring_device.connectsAt][0]
                    # x = np.array(list(source_component.savedInput.values())).transpose()
                    # x = np.concatenate((x, t_train.reshape((t_train.shape[0], 1))), axis=1)
                    # x = (x-np.mean(x, axis=0))/np.std(x, axis=0)
                    # n = n_par_map[measuring_device.id]

                    x = self.gp_inputs[measuring_device.id]

                    # simulation_readings = np.array(next(iter(measuring_device.savedInput.values())))
                    # x = np.concatenate((x, simulation_readings.reshape((simulation_readings.shape[0], 1))), axis=1)
                    
                    x_train[measuring_device.id].append(x)
                        
            for measuring_device in self.targetMeasuringDevices:
                simulation_readings_train[measuring_device.id] = np.concatenate(simulation_readings_train[measuring_device.id])#-model.chain_log["mean_train"][measuring_device.id])/model.chain_log["sigma_train"][measuring_device.id]
                actual_readings_train[measuring_device.id] = np.concatenate(actual_readings_train[measuring_device.id])#-model.chain_log["mean_train"][measuring_device.id])/model.chain_log["sigma_train"][measuring_device.id]
                x_train[measuring_device.id] = np.concatenate(x_train[measuring_device.id])
                
            n_timesteps = 0
            for startTime_, endTime_, stepSize_  in zip(startTime, endTime, stepSize):
                self.get_simulation_timesteps(startTime_, endTime_, stepSize_)
                n_timesteps += len(self.secondTimeSteps)
            n_samples = 200
            y_model = np.zeros((n_timesteps, len(self.targetMeasuringDevices)))
            y_noise = np.zeros((n_samples, n_timesteps, len(self.targetMeasuringDevices)))
            y = np.zeros((n_samples, n_timesteps, len(self.targetMeasuringDevices)))
            n_time_prev = 0
            for startTime_, endTime_, stepSize_  in zip(startTime, endTime, stepSize):
                self.simulate(model,
                                stepSize=stepSize_,
                                startTime=startTime_,
                                endTime=endTime_,
                                trackGradients=False,
                                targetParameters=self.targetParameters,
                                targetMeasuringDevices=self.targetMeasuringDevices,
                                show_progress_bar=False)
                # y_model = np.zeros((len(self.dateTimeSteps), len(self.targetMeasuringDevices)))
                # y = np.zeros((len(self.dateTimeSteps), len(self.targetMeasuringDevices)))
                # t = self.secondTimeSteps
                # x = self.get_actual_readings(startTime=startTime, endTime=endTime, stepSize=stepSize, reading_type="input").to_numpy()
                # ndim = n_x+1
                # standardDeviation = model.chain_log["standardDeviation"]
                # n_samples = 1000
                # for j, measuring_device in enumerate(self.targetMeasuringDevices):
                #     simulation_readings = np.array(next(iter(measuring_device.savedInput.values())))
                #     # y[:,j] = simulation_readings
                #     scale_lengths = theta_kernel[ndim*j:ndim*j+ndim]
                #     a = scale_lengths[0]
                #     scale_lengths = scale_lengths[1:]
                #     kernel = kernels.ExpSquaredKernel(metric=scale_lengths, ndim=scale_lengths.size)
                #     gp = george.GP(a*kernel)
                #     gp.compute(x_train, standardDeviation[j])
                #     y_model[:,j] = simulation_readings
                #     y[:,j] = np.mean(gp.sample_conditional(actual_readings_train[:,j]-simulation_readings_train[:,j], x, n_samples), axis=0) + simulation_readings

                self.get_gp_inputs(self.targetMeasuringDevices, startTime=startTime_, endTime=endTime_, stepSize=stepSize_, t_only=False)
                
                n_time = len(self.dateTimeSteps)
                n_prev = 0
                for j, measuring_device in enumerate(self.targetMeasuringDevices):
                    # source_component = [cp.connectsSystemThrough.connectsSystem for cp in measuring_device.connectsAt][0]
                    # x = np.array(list(source_component.savedInput.values())).transpose()
                    # n = n_par_map[measuring_device.id]
                    # simulation_readings = np.array(next(iter(measuring_device.savedInput.values())))


                    # source_component = [cp.connectsSystemThrough.connectsSystem for cp in measuring_device.connectsAt][0]
                    # x = np.array(list(source_component.savedInput.values())).transpose()
                    # x = np.concatenate((x, time.reshape((time.shape[0], 1))), axis=1)
                    # x = (x-np.mean(x, axis=0))/np.std(x, axis=0)

                    x = self.gp_inputs[measuring_device.id]
                    n = n_par_map[measuring_device.id]
                    simulation_readings = np.array(next(iter(measuring_device.savedInput.values())))
                    # x = np.concatenate((x, simulation_readings.reshape((simulation_readings.shape[0], 1))), axis=1)
                    
                    scale_lengths = theta_kernel[n_prev:n_prev+n]
                    a = scale_lengths[0]
                    # gamma = scale_lengths[1]
                    # log_period = np.log(scale_lengths[2])
                    scale_lengths = scale_lengths[1:]
                    s = int(scale_lengths.size)
                    scale_lengths_base = scale_lengths[:s]
                    # scale_lengths_period = scale_lengths[-s:]
                    axes = list(range(s))
                    # kernel = kernels.Matern32Kernel(metric=scale_lengths, ndim=scale_lengths.size)
                    #kernel1 = kernels.ExpSquaredKernel(metric=scale_lengths, ndim=scale_lengths.size, axes=axes)
                    kernel1 = kernels.Matern32Kernel(metric=scale_lengths_base, ndim=s, axes=axes)
                    # kernel2 = kernels.ExpSine2Kernel(gamma=gamma, log_period=log_period, ndim=s, axes=axes[-1])
                    # kernel3 = kernels.ExpSquaredKernel(metric=scale_lengths_period, ndim=s, axes=axes)
                    #kernel2 = kernels.CosineKernel(log_period=log_period, ndim=scale_lengths.size, axes=axes[-1])
                    kernel = kernel1# + kernel2*kernel3

                    # scale_lengths = theta_kernel[n_prev:n_prev+n]
                    # a = scale_lengths[0]
                    # scale_lengths = scale_lengths[1:]
                    # # kernel = kernels.Matern52Kernel(metric=scale_lengths, ndim=scale_lengths.size)
                    # kernel = kernels.ExpSquaredKernel(metric=scale_lengths, ndim=scale_lengths.size)
                    res_train = (actual_readings_train[measuring_device.id]-simulation_readings_train[measuring_device.id])/self.targetMeasuringDevices[measuring_device]["scale_factor"]
                    # y_var = np.var(res_train)
                    std = self.targetMeasuringDevices[measuring_device]["standardDeviation"]/self.targetMeasuringDevices[measuring_device]["scale_factor"]
                    var = std**2
                    gp = george.GP(a*kernel)#, white_noise=np.log(var))#, solver=george.HODLRSolver, tol=1e-5)#, tol=0.01)
                    gp.compute(x_train[measuring_device.id], std)
                    y_noise[:,n_time_prev:n_time_prev+n_time,j] = gp.sample_conditional(res_train, x, n_samples)*self.targetMeasuringDevices[measuring_device]["scale_factor"]
                    y_model[n_time_prev:n_time_prev+n_time,j] = simulation_readings
                    y[:,n_time_prev:n_time_prev+n_time,j] = y_noise[:,n_time_prev:n_time_prev+n_time,j] + y_model[n_time_prev:n_time_prev+n_time,j]
                    n_prev += n
                n_time_prev += n_time

        except FMICallException as inst:
            return None
        except np.linalg.LinAlgError as inst:
            return None

        return (y, y_model, y_noise)
    
    def _sim_func_wrapped(self, args):
            return self._sim_func(*args)
    
    def _sim_func_wrapped_gaussian_process(self, args):
        return self._sim_func_gaussian_process(*args)
    
    def run_emcee_inference(self, model, parameter_chain, targetParameters, targetMeasuringDevices, startTime, endTime, stepSize, show=False, assume_uncorrelated_noise=True):
        self.model = model
        self.startTime = startTime
        self.endTime = endTime
        self.stepSize = stepSize
        self.targetParameters = targetParameters
        self.targetMeasuringDevices = targetMeasuringDevices
        n_samples_max = 200
        n_samples = parameter_chain.shape[0] if parameter_chain.shape[0]<n_samples_max else n_samples_max #100
        sample_indices = np.random.randint(parameter_chain.shape[0], size=n_samples)
        parameter_chain_sampled = parameter_chain[sample_indices]

        component_list = [obj for obj, attr_list in targetParameters.items() for i in range(len(attr_list))]
        attr_list = [attr for attr_list in targetParameters.values() for attr in attr_list]

        print("Running inference...")
        
        # pbar = tqdm(total=len(sample_indices))
        # y_list = [_sim_func(self, parameter_set) for parameter_set in parameter_chain_sampled]
        
        # unique_pred = np.unique(np.array([pred.data.tobytes() for pred in y_list]))
        # unique_par = np.unique(np.array([par.data.tobytes() for par in parameter_chain_sampled]))
 
        if assume_uncorrelated_noise==False:
            sim_func = self._sim_func_wrapped_gaussian_process
            args = [(model, parameter_set, startTime, endTime, stepSize) for parameter_set in parameter_chain_sampled]#########################################
        else:
            sim_func = self._sim_func_wrapped
            args = [(model, parameter_set, component_list, attr_list) for parameter_set in parameter_chain_sampled]

        n_cores = 4#multiprocessing.cpu_count()
        pool = multiprocessing.Pool(n_cores, maxtasksperchild=100) #maxtasksperchild is set because FMUs are leaking memory
        chunksize = 1#math.ceil(len(args)/n_cores)
        # self.model._set_addUncertainty(True)
        y_list = list(tqdm(pool.imap(sim_func, args, chunksize=chunksize), total=len(args)))
        
        # y_list = [self._sim_func_wrapped(arg) for arg in args]
        pool.close()
        # self.model._set_addUncertainty(False)
        y_list = [el for el in y_list if el is not None]

        print("Number of failed simulations: ", print(n_samples_max-len(y_list)))
        


        predictions_noise = [[] for i in range(len(targetMeasuringDevices))]
        predictions_model = [[] for i in range(len(targetMeasuringDevices))]
        predictions = [[] for i in range(len(targetMeasuringDevices))]

        for y in y_list:
            # standardDeviation = np.array([el["standardDeviation"] for el in targetMeasuringDevices.values()])
            # y_w_obs_error = y# + np.random.normal(0, standardDeviation, size=y.shape)
            for col in range(len(targetMeasuringDevices)):
                if assume_uncorrelated_noise==False:
                    predictions_noise[col].append(y[2][:,:,col])
                    predictions[col].append(y[0][:,:,col])
                else:
                    predictions[col].append(y[0][:,col])

                predictions_model[col].append(y[1][:,col])
                
                
        intervals = []
        for col in range(len(targetMeasuringDevices)):
            
            pn = np.array(predictions_noise[col])
            om = np.array(predictions_model[col])
            print(pn.shape)
            p = np.array(predictions[col])
            pn = pn.reshape((pn.shape[0]*pn.shape[1], pn.shape[2])) if assume_uncorrelated_noise==False else pn
            p = p.reshape((p.shape[0]*p.shape[1], p.shape[2])) if assume_uncorrelated_noise==False else p

            intervals.append({"noise": pn,
                            "model": om,
                            "prediction": p})
            
        # self.get_simulation_timesteps(startTime, endTime, stepSize)
        df_actual_readings_test = pd.DataFrame()
        time = []
        for startTime_, endTime_, stepSize_  in zip(startTime, endTime, stepSize):
            self.get_simulation_timesteps(startTime_, endTime_, stepSize_)
            time.extend(self.dateTimeSteps)
            df_actual_readings_test_ = self.get_actual_readings(startTime=startTime_, endTime=endTime_, stepSize=stepSize_)
            # df_actual_readings_test = df_actual_readings_test.append(df_actual_readings_test)
            df_actual_readings_test = pd.concat([df_actual_readings_test, df_actual_readings_test_])
        
        ydata = []
        for measuring_device, value in targetMeasuringDevices.items():
            ydata.append(df_actual_readings_test[measuring_device.id].to_numpy())


        ydata = np.array(ydata).transpose()
        fig, axes = plot.plot_emcee_inference(intervals, time, ydata, show=show)
        
        return fig, axes

    def run_ls_inference(self, model, ls_params, targetParameters, targetMeasuringDevices, startTime, endTime, stepSize, show=False):
        """
        Run model estimation using parameters from least squares optimization.

        :param model: The model to be simulated.
        :param ls_params: Parameters obtained from least squares optimization.
        :param targetParameters: Target parameters for the model.
        :param targetMeasuringDevices: Target measuring devices for collecting simulation output.
        :param startTime: Start time for the simulation.
        :param endTime: End time for the simulation.
        :param stepSize: Step size for the simulation.
        :param show: Flag to show plots if applicable.
        :return: Results of the simulation with the least squares parameters.
        """
        component_list = [obj for obj, attr_list in targetParameters.items() for i in range(len(attr_list))]
        attr_list = [attr for attr_list in targetParameters.values() for attr in attr_list]

        self.get_simulation_timesteps(startTime, endTime, stepSize)
        time = self.dateTimeSteps
        actual_readings = self.get_actual_readings(startTime=startTime, endTime=endTime, stepSize=stepSize)

        print("Running inference with least squares parameters...")
        
        try:
            # Set parameters for the model
            self.model.set_parameters_from_array(ls_params, component_list, attr_list)
            self.simulate(model, stepSize=stepSize, startTime=startTime, endTime=endTime,
                        trackGradients=False, targetParameters=targetParameters,
                        targetMeasuringDevices=targetMeasuringDevices, show_progress_bar=False)
            predictions = np.zeros((len(time), len(targetMeasuringDevices)))
            for i, measuring_device in enumerate(targetMeasuringDevices):
                simulation_readings = np.array(next(iter(measuring_device.savedInput.values())))
                predictions[:, i] = simulation_readings

        except FMICallException as inst:
            predictions = None
            print("Simulation failed:", inst)

        ydata = []
        for measuring_device, value in targetMeasuringDevices.items():
            ydata.append(actual_readings[measuring_device.id].to_numpy())
        ydata = np.array(ydata).transpose()

        if show and predictions is not None:
            fig, axes = plot.plot_ls_inference(predictions, time, ydata, targetMeasuringDevices)
            return fig, axes
        
        print("Simulation finished.")

        return predictions<|MERGE_RESOLUTION|>--- conflicted
+++ resolved
@@ -256,12 +256,7 @@
             if sensor.physicalSystem is not None:
                 if reading_type=="all":
                     actual_readings = sensor.get_physical_readings(startTime, endTime, stepSize)
-<<<<<<< HEAD
                     df_actual_readings.insert(0, sensor.id, actual_readings)                
-=======
-                    df_actual_readings.insert(0, sensor.id, actual_readings)
-                
->>>>>>> 39289faf
                 elif reading_type=="input" and sensor.isPhysicalSystem:
                     actual_readings = sensor.get_physical_readings(startTime, endTime, stepSize)
                     df_actual_readings.insert(0, sensor.id, actual_readings)
