--- conflicted
+++ resolved
@@ -8,8 +8,7 @@
 import twin4build.base as base
 from twin4build.utils.signature_pattern.signature_pattern import SignaturePattern, Node, Exact, MultipleMatches, Optional, IgnoreIntermediateNodes
 
-<<<<<<< HEAD
-def get_signature_pattern_1():
+def get_signature_pattern():
     node0 = Node(cls=base.AirToAirHeatRecovery, id="<n<SUB>1</SUB>(AirToAirHeatRecovery)>")
     node1 = Node(cls=base.OutdoorEnvironment, id="<n<SUB>2</SUB>(OutdoorEnvironment)>")
     node2 = Node(cls=base.BuildingSpace, id="<n<SUB>3</SUB>(BuildingSpace)>")
@@ -39,26 +38,6 @@
     node26 = Node(cls=base.SetpointController, id="<n<SUB>27</SUB>(SetPointController)>")
     node27 = Node(cls=base.Property, id="<n<SUB>28</SUB>(OperationMode)>")
 
-
-
-
-=======
-def get_signature_pattern():
-    node0 = Node(cls=base.AirToAirHeatRecovery, id="<n<SUB>1</SUB>(AirToAirHeatRecovery)>") #supply valve
-    node1 = Node(cls=base.OutdoorEnvironment, id="<n<SUB>2</SUB>(OutdoorEnvironment)>")
-    node2 = Node(cls=base.Damper, id="<n<SUB>3</SUB>(Damper)>")
-    node3 = Node(cls=base.Damper, id="<n<SUB>4</SUB>(Damper)>")
->>>>>>> c4d1418a
-    sp = SignaturePattern(ownedBy="AirToAirHeatRecoverySystem", priority=0)
-
-    """Add edges to the signature pattern"""
-    # outdoorTemperature (PrimaryTemperatureIn)
-    sp.add_edge(IgnoreIntermediateNodes(object=node0, subject=node1, predicate="hasFluidSuppliedBy"))
-<<<<<<< HEAD
-=======
-    
-    sp.add_edge(MultipleMatches(object=node0, subject=node2, predicate="suppliesFluidTo"))
->>>>>>> c4d1418a
 
     # buildingTemperature (SecondaryTemperatureIn)
     sp.add_edge(IgnoreIntermediateNodes(object=node0, subject=node2, predicate="hasFluidSuppliedBy"))
@@ -103,8 +82,6 @@
     sp.add_edge(Exact(object=node27, subject=node0, predicate="isPropertyOf"))
 
 
-
-
     """Configure inputs, parameters, and modeled nodes"""
 
     sp.add_input("primaryTemperatureIn", node1, "outdoorTemperature")
@@ -119,11 +96,7 @@
 
 
 class AirToAirHeatRecoverySystem(air_to_air_heat_recovery.AirToAirHeatRecovery):
-<<<<<<< HEAD
-    sp = [get_signature_pattern_1()]
-=======
     sp = [get_signature_pattern()]
->>>>>>> c4d1418a
     def __init__(self,
                 eps_75_h: Union[float, None]=None,
                 eps_75_c: Union[float, None]=None,
